package elgamal

import (
	"bytes"
	"encoding/json"
	"fmt"
	"math/big"

	"github.com/consensys/gnark/std/algebra/native/twistededwards"
	"github.com/vocdoni/arbo"
	gelgamal "github.com/vocdoni/gnark-crypto-primitives/elgamal"
	"github.com/vocdoni/vocdoni-z-sandbox/circuits"
	"github.com/vocdoni/vocdoni-z-sandbox/crypto/ecc"
	"github.com/vocdoni/vocdoni-z-sandbox/crypto/ecc/format"
)

<<<<<<< HEAD
// NumCiphertexts represents how many Ciphertexts are grouped
const NumCiphertexts = gelgamal.NumCiphertexts

// sizes in bytes needed to serialize Ciphertexts
=======
// sizes in bytes needed to serialize a Ballot
>>>>>>> c5019575
const (
	sizeCoord            = circuits.SerializedFieldSize
	sizePoint            = 2 * sizeCoord
	sizeCiphertext       = 2 * sizePoint
	SerializedBallotSize = circuits.FieldsPerBallot * sizeCiphertext
)

// BigIntsPerCiphertext is 4 since each Ciphertext has C1.X, C1.Y, C2.X and C2.Y coords
const BigIntsPerCiphertext = 4

type Ballot [circuits.FieldsPerBallot]*Ciphertext

func NewBallot(curve ecc.Point) *Ballot {
	z := &Ballot{}
	for i := range z {
		z[i] = NewCiphertext(curve)
	}
	return z
}

// Encrypt encrypts a message using the public key provided as elliptic curve point.
// The randomness k can be provided or nil to generate a new one.
func (z *Ballot) Encrypt(message [circuits.FieldsPerBallot]*big.Int, publicKey ecc.Point, k *big.Int) (*Ballot, error) {
	for i := range z {
		if _, err := z[i].Encrypt(message[i], publicKey, k); err != nil {
			return nil, err
		}
	}
	return z, nil
}

// Add adds two Ballots and stores the result in the receiver, which is also returned.
func (z *Ballot) Add(x, y *Ballot) *Ballot {
	for i := range z {
		z[i].Add(x[i], y[i])
	}
	return z
}

// BigInts returns a slice with 8*4 BigInts, namely the coords of each Ciphertext
// C1.X, C1.Y, C2.X, C2.Y as little-endian, in reduced twisted edwards form.
func (z *Ballot) BigInts() []*big.Int {
	list := []*big.Int{}
	for _, z := range z {
		c1x, c1y := z.C1.Point()
		c2x, c2y := z.C2.Point()
		list = append(list, c1x, c1y, c2x, c2y)
	}
	return list
}

// Serialize returns a slice of len N*4*32 bytes,
// representing each Ciphertext C1.X, C1.Y, C2.X, C2.Y as little-endian,
// in reduced twisted edwards form.
func (z *Ballot) Serialize() []byte {
	var buf bytes.Buffer
	for _, z := range z {
		buf.Write(z.Serialize())
	}
	return buf.Bytes()
}

// Deserialize reconstructs a Ballot from a slice of bytes.
// The input must be of len N*4*32 bytes (otherwise it returns an error),
// representing each Ciphertext C1.X, C1.Y, C2.X, C2.Y as little-endian,
// in reduced twisted edwards form.
func (z *Ballot) Deserialize(data []byte) error {
	// Validate the input length
	if len(data) != SerializedBallotSize {
		return fmt.Errorf("invalid input length for Ballot: got %d bytes, expected %d bytes", len(data), SerializedBallotSize)
	}
	for i := range z {
		err := z[i].Deserialize(data[i*sizeCiphertext : (i+1)*sizeCiphertext])
		if err != nil {
			return err
		}
	}
	return nil
}

// TODO: implement Marshal, Unmarshal, String for Ballot
// // Marshal converts Ballot to a byte slice.
// func (z *Ballot) Marshal() ([]byte, error) {
// 	return json.Marshal(z)
// }

// // Unmarshal populates Ballot from a byte slice.
// func (z *Ballot) Unmarshal(data []byte) error {
// 	return json.Unmarshal(data, z)
// }

// // String returns a string representation of the Ballot.
// func (z *Ballot) String() string {
// 	if z == nil || z.C1 == nil || z.C2 == nil {
// 		return "{C1: nil, C2: nil}"
// 	}
// 	return fmt.Sprintf("{C1: %s, C2: %s}", z.C1.String(), z.C2.String())
// }

// ToGnark returns z as the struct used by gnark,
// with the points in reduced twisted edwards format
func (z *Ballot) ToGnark() *circuits.Ballot {
	gz := &circuits.Ballot{}
	for i := range z {
		gz[i] = *z[i].ToGnark()
	}
	return gz
}

// Ciphertext represents an ElGamal encrypted message with homomorphic properties.
// It is a wrapper for convenience of the elGamal ciphersystem that encapsulates the two points of a ciphertext.
type Ciphertext struct {
	C1 ecc.Point `json:"c1"`
	C2 ecc.Point `json:"c2"`
}

// NewCiphertext creates a new Ciphertext on the same curve as the given Point.
// The Point must be one on of the supported curves by crypto/ecc/curves package,
// can be easily created with curves.New(type)
func NewCiphertext(curve ecc.Point) *Ciphertext {
	return &Ciphertext{C1: curve.New(), C2: curve.New()}
}

// Encrypt encrypts a message using the public key provided as elliptic curve point.
// The randomness k can be provided or nil to generate a new one.
func (z *Ciphertext) Encrypt(message *big.Int, publicKey ecc.Point, k *big.Int) (*Ciphertext, error) {
	var err error
	if k == nil {
		k, err = RandK()
		if err != nil {
			return nil, fmt.Errorf("elgamal encryption failed: %w", err)
		}
	}
	c1, c2, err := EncryptWithK(publicKey, message, k)
	if err != nil {
		return nil, fmt.Errorf("elgamal encryption failed: %w", err)
	}
	z.C1 = c1
	z.C2 = c2
	return z, nil
}

// Add adds two Ciphertext and stores the result in z, which is also returned.
func (z *Ciphertext) Add(x, y *Ciphertext) *Ciphertext {
	z.C1.SafeAdd(x.C1, y.C1)
	z.C2.SafeAdd(x.C2, y.C2)
	return z
}

// Serialize returns a slice of len 4*32 bytes,
// representing the C1.X, C1.Y, C2.X, C2.Y as little-endian,
// in reduced twisted edwards form.
func (z *Ciphertext) Serialize() []byte {
	var buf bytes.Buffer
	// TODO: we wouldn't need the format conversion if Point() returns the correct format
	c1x, c1y := format.FromTEtoRTE(z.C1.Point())
	c2x, c2y := format.FromTEtoRTE(z.C2.Point())
	for _, bi := range []*big.Int{c1x, c1y, c2x, c2y} {
		buf.Write(arbo.BigIntToBytes(sizeCoord, bi))
	}
	return buf.Bytes()
}

// Deserialize reconstructs an Ciphertext from a slice of bytes.
// The input must be of len 4*32 bytes (otherwise it returns an error),
// representing the C1.X, C1.Y, C2.X, C2.Y as little-endian,
// in reduced twisted edwards form.
func (z *Ciphertext) Deserialize(data []byte) error {
	// Validate the input length
	if len(data) != sizeCiphertext {
		return fmt.Errorf("invalid input length for Ciphertext: got %d bytes, expected %d bytes", len(data), sizeCiphertext)
	}

	// Helper function to extract *big.Int from a serialized slice
	readBigInt := func(offset int) *big.Int {
		return arbo.BytesToBigInt(data[offset : offset+sizeCoord])
	}
	// Deserialize each field
	// TODO: we wouldn't need the format conversion if SetPoint() accepts the correct format
	z.C1 = z.C1.SetPoint(format.FromRTEtoTE(
		readBigInt(0*sizeCoord),
		readBigInt(1*sizeCoord),
	))
	z.C2 = z.C2.SetPoint(format.FromRTEtoTE(
		readBigInt(2*sizeCoord),
		readBigInt(3*sizeCoord),
	))
	return nil
}

// Marshal converts Ciphertext to a byte slice.
func (z *Ciphertext) Marshal() ([]byte, error) {
	return json.Marshal(z)
}

// Unmarshal populates Ciphertext from a byte slice.
func (z *Ciphertext) Unmarshal(data []byte) error {
	return json.Unmarshal(data, z)
}

// String returns a string representation of the Ciphertext.
func (z *Ciphertext) String() string {
	if z == nil || z.C1 == nil || z.C2 == nil {
		return "{C1: nil, C2: nil}"
	}
	return fmt.Sprintf("{C1: %s, C2: %s}", z.C1.String(), z.C2.String())
}

// ToGnark returns z as the struct used by gnark,
// with the points in reduced twisted edwards format
func (z *Ciphertext) ToGnark() *gelgamal.Ciphertext {
	// TODO: we wouldn't need the format conversion if Point() returns the correct format
	c1x, c1y := format.FromTEtoRTE(z.C1.Point())
	c2x, c2y := format.FromTEtoRTE(z.C2.Point())
	return &gelgamal.Ciphertext{
		C1: twistededwards.Point{X: c1x, Y: c1y},
		C2: twistededwards.Point{X: c2x, Y: c2y},
	}
}<|MERGE_RESOLUTION|>--- conflicted
+++ resolved
@@ -14,14 +14,7 @@
 	"github.com/vocdoni/vocdoni-z-sandbox/crypto/ecc/format"
 )
 
-<<<<<<< HEAD
-// NumCiphertexts represents how many Ciphertexts are grouped
-const NumCiphertexts = gelgamal.NumCiphertexts
-
-// sizes in bytes needed to serialize Ciphertexts
-=======
 // sizes in bytes needed to serialize a Ballot
->>>>>>> c5019575
 const (
 	sizeCoord            = circuits.SerializedFieldSize
 	sizePoint            = 2 * sizeCoord
