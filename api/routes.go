package api

const (
	// PingEndpoint is the endpoint for checking the API status
	PingEndpoint = "/ping"
<<<<<<< HEAD
	// ProcessesEndpoint is the endpoint for creating a new voting process
	ProcessesEndpoint = "/processes"
	// ProcessEndpoint is the endpoint to get the process info
	ProcessURLParam = "processId"
	ProcessEndpoint = "/processes/{" + ProcessURLParam + "}"
	// TestSetProcessEndpoint and TestProcessEndpoint is the endpoint for store
	// and retrieve the process info for testing. In a real scenatio, this
	// information should be in the smart contract.
	TestSetProcessEndpoint = "/processes/test"
	TestProcessEndpoint    = "/processes/test/{" + ProcessURLParam + "}"
	// VotesEndpoint is the endpoint for submitting a vote
	VotesEndpoint = "/votes"
=======

	// NewCensusEndpoint is the endpoint for creating a new census
	NewCensusEndpoint = "/census"
	// AddCensusParticipantsEndpoint is the endpoint for adding participants to a census
	AddCensusParticipantsEndpoint = "/census/participants"
	// GetCensusParticipantsEndpoint is the endpoint for getting the participants of a census
	GetCensusParticipantsEndpoint = "/census/participants"
	// GetCensusRootEndpoint is the endpoint for getting the root of a census
	GetCensusRootEndpoint = "/census/root"
	// GetCensusSizeEndpoint is the endpoint for getting the size of a census
	GetCensusSizeEndpoint = "/census/size"
	// DeleteCensusEndpoint is the endpoint for deleting a census
	DeleteCensusEndpoint = "/census"
	// GetCensusProofEndpoint is the endpoint for getting a proof of a census
	GetCensusProofEndpoint = "/census/proof"
>>>>>>> b0b49708
)<|MERGE_RESOLUTION|>--- conflicted
+++ resolved
@@ -3,7 +3,6 @@
 const (
 	// PingEndpoint is the endpoint for checking the API status
 	PingEndpoint = "/ping"
-<<<<<<< HEAD
 	// ProcessesEndpoint is the endpoint for creating a new voting process
 	ProcessesEndpoint = "/processes"
 	// ProcessEndpoint is the endpoint to get the process info
@@ -16,7 +15,6 @@
 	TestProcessEndpoint    = "/processes/test/{" + ProcessURLParam + "}"
 	// VotesEndpoint is the endpoint for submitting a vote
 	VotesEndpoint = "/votes"
-=======
 
 	// NewCensusEndpoint is the endpoint for creating a new census
 	NewCensusEndpoint = "/census"
@@ -32,5 +30,4 @@
 	DeleteCensusEndpoint = "/census"
 	// GetCensusProofEndpoint is the endpoint for getting a proof of a census
 	GetCensusProofEndpoint = "/census/proof"
->>>>>>> b0b49708
 )